# Copyright 2023 InstaDeep Ltd. All rights reserved.

# Licensed under the Apache License, Version 2.0 (the "License");
# you may not use this file except in compliance with the License.
# You may obtain a copy of the License at

#     http://www.apache.org/licenses/LICENSE-2.0

# Unless required by applicable law or agreed to in writing, software
# distributed under the License is distributed on an "AS IS" BASIS,
# WITHOUT WARRANTIES OR CONDITIONS OF ANY KIND, either express or implied.
# See the License for the specific language governing permissions and
# limitations under the License.

import sys
from pathlib import Path
import tensorflow as tf
from collections import namedtuple
import tree
import zipfile
import os
import requests

<<<<<<< HEAD
# Sample = namedtuple('Sample', ['observations', 'actions', 'rewards', 'done', 'episode_return', 'legal_actions', 'env_state', 'zero_padding_mask'])

=======
>>>>>>> 0ef4cc29
def get_schema_dtypes(environment):
    act_type = list(environment.action_spaces.values())[0].dtype
    schema = {}
    for agent in environment.possible_agents:
        schema[agent + "_observations"] = tf.float32
        schema[agent + "_legal_actions"] = tf.float32
        schema[agent + "_actions"] = act_type
        schema[agent + "_rewards"] = tf.float32
        schema[agent + "_discounts"] = tf.float32

    ## Extras
    # Zero-padding mask
    schema["zero_padding_mask"] = tf.float32

    # Env state
    schema["env_state"] = tf.float32

    # Episode return
    schema["episode_return"] = tf.float32

    return schema

class OfflineMARLDataset:
    def __init__(
        self,
        environment,
        path_to_dataset,
        num_parallel_calls=None
    ):
        self._environment = environment
        self._schema = get_schema_dtypes(environment)
        self._agents = environment.possible_agents

        file_path = Path(path_to_dataset)
        filenames = [
            str(file_name) for file_name in file_path.glob("**/*.tfrecord")
        ]
        filename_dataset = tf.data.Dataset.from_tensor_slices(filenames)
        self._tf_dataset = filename_dataset.interleave(
            lambda x: tf.data.TFRecordDataset(x, compression_type="GZIP").map(
                self._decode_fn
            ),
            cycle_length=None,
            num_parallel_calls=num_parallel_calls,
            deterministic=False,
            block_length=None,
        )

    def get_sequence_length(self):
        for sample in self._tf_dataset:
            T = sample["mask"].shape[0]
            break
        return T

    def _decode_fn(self, record_bytes):
        example = tf.io.parse_single_example(
            record_bytes,
            tree.map_structure(
                lambda x: tf.io.FixedLenFeature([], dtype=tf.string), self._schema
            ),
        )

        for key, dtype in self._schema.items():
            example[key] = tf.io.parse_tensor(example[key], dtype)

        sample = {}
        for agent in self._agents:
            sample[f"{agent}_observations"] = example[f"{agent}_observations"]
            sample[f"{agent}_actions"] = example[f"{agent}_actions"]
            sample[f"{agent}_rewards"] = example[f"{agent}_rewards"]
            sample[f"{agent}_terminals"] = 1 - example[f"{agent}_discounts"]
            sample[f"{agent}_truncations"] = tf.zeros_like(example[f"{agent}_discounts"])
            sample[f"{agent}_legals"] = example[f"{agent}_legal_actions"]
            
        sample["mask"] = example["zero_padding_mask"]
        sample["state"] = example["env_state"]
        sample["episode_return"] = example["episode_return"]

        return sample

    def __getattr__(self, name):
        """Expose any other attributes of the underlying environment.

        Args:
            name (str): attribute.

        Returns:
            Any: return attribute from env or underlying env.
        """
        if hasattr(self.__class__, name):
            return self.__getattribute__(name)
        else:
            return getattr(self._tf_dataset, name)
        

DATASET_URLS = {
    "smac_v1": {
        "3m": "https://tinyurl.com/3m-dataset",
        "8m": "https://tinyurl.com/8m-dataset",
        "5m_vs_6m": "https://tinyurl.com/5m-vs-6m-dataset",
        "2s3z": "https://tinyurl.com/2s3z-dataset",
        "3s5z_vs_3s6z": "ttps://tinyurl.com/3s5z-vs-3s6z-dataset3",
        "2c_vs_64zg": "https://tinyurl.com/2c-vs-64zg-dataset",
        "27m_vs_30m": "https://tinyurl.com/27m-vs-30m-dataset"
    },
    "smac_v2": {
        "terran_5_vs_5": "https://tinyurl.com/terran-5-vs-5-dataset",
        "zerg_5_vs_5": "https://tinyurl.com/zerg-5-vs-5-dataset",
        "terran_10_vs_10": "https://tinyurl.com/terran-10-vs-10-dataset"
    },
    "flatland": {
        "3_trains": "https://tinyurl.com/3trains-dataset",
        "5_trains": "https://tinyurl.com/5trains-dataset"
    },
    "mamujoco": {
        "2_halfcheetah": "",
        "2_ant": "",
        "4_ant": ""
    },
    "voltage_control": {
        "case33_3min_final": "https://tinyurl.com/case33-3min-final-dataset",
    }
}
def download_and_unzip_dataset(env_name, scenario_name, dataset_base_dir="./datasets"):
    dataset_download_url = DATASET_URLS[env_name][scenario_name]

    os.makedirs(f'{dataset_base_dir}/tmp/', exist_ok=True)
    os.makedirs(f'{dataset_base_dir}/{env_name}/{scenario_name}', exist_ok=True)

    zip_file_path = f'{dataset_base_dir}/tmp/tmp_dataset.zip'

    extraction_path = f'{dataset_base_dir}/{env_name}/{scenario_name}'

    response = requests.get(dataset_download_url, stream=True)
    total_length = response.headers.get('content-length')

    with open(zip_file_path, 'wb') as file:
        if total_length is None: # no content length header
            file.write(response.content)
        else:
            dl = 0
            total_length = int(total_length)
            for data in response.iter_content(chunk_size=4096):
                dl += len(data)
                file.write(data)
                done = int(50 * dl / total_length)
                sys.stdout.write("\r[%s%s]" % ('=' * done, ' ' * (50-done)) )    
                sys.stdout.flush()

    # Step 2: Unzip the file
    with zipfile.ZipFile(zip_file_path, 'r') as zip_ref:
        zip_ref.extractall(extraction_path)

    # Optionally, delete the zip file after extraction
    os.remove(zip_file_path)

FLASHBAX_DATASET_URLS = {
    "smac_v1": {
        "8m": "https://s3.kao.instadeep.io/offline-marl-dataset/flashbax_8m.zip"
    }
}
def download_flashbax_dataset(env_name, scenario_name, base_dir="./datasets/flashbax"):
    dataset_download_url = FLASHBAX_DATASET_URLS[env_name][scenario_name]

    os.makedirs(f'{base_dir}/tmp/', exist_ok=True)
    os.makedirs(f'{base_dir}/{env_name}/{scenario_name}', exist_ok=True)

    zip_file_path = f'{base_dir}/tmp/tmp_dataset.zip'

    extraction_path = f'{base_dir}/{env_name}/{scenario_name}'

    print("Downloading dataset. This could take a few minutes.")
    
    response = requests.get(dataset_download_url, stream=True)
    total_length = response.headers.get('content-length')

    with open(zip_file_path, 'wb') as file:
        if total_length is None: # no content length header
            file.write(response.content)
        else:
            dl = 0
            total_length = int(total_length)
            for data in response.iter_content(chunk_size=4096):
                dl += len(data)
                file.write(data)
                done = int(50 * dl / total_length)
                sys.stdout.write("\r[%s%s]" % ('=' * done, ' ' * (50-done)) )    
                sys.stdout.flush()


    # Step 2: Unzip the file
    with zipfile.ZipFile(zip_file_path, 'r') as zip_ref:
        zip_ref.extractall(extraction_path)

    # Optionally, delete the zip file after extraction
    os.remove(zip_file_path)<|MERGE_RESOLUTION|>--- conflicted
+++ resolved
@@ -21,11 +21,6 @@
 import os
 import requests
 
-<<<<<<< HEAD
-# Sample = namedtuple('Sample', ['observations', 'actions', 'rewards', 'done', 'episode_return', 'legal_actions', 'env_state', 'zero_padding_mask'])
-
-=======
->>>>>>> 0ef4cc29
 def get_schema_dtypes(environment):
     act_type = list(environment.action_spaces.values())[0].dtype
     schema = {}
