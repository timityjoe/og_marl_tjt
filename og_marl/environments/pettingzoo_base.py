# Copyright 2023 InstaDeep Ltd. All rights reserved.

# Licensed under the Apache License, Version 2.0 (the "License");
# you may not use this file except in compliance with the License.
# You may obtain a copy of the License at

#     http://www.apache.org/licenses/LICENSE-2.0

# Unless required by applicable law or agreed to in writing, software
# distributed under the License is distributed on an "AS IS" BASIS,
# WITHOUT WARRANTIES OR CONDITIONS OF ANY KIND, either express or implied.
# See the License for the specific language governing permissions and
# limitations under the License.

<<<<<<< HEAD
"""Base wraper for Cooperative Pettingzoo environments."""
=======
"""Base wrapper for Cooperative Pettingzoo environments."""
from typing import Dict, List
import dm_env
>>>>>>> 3b93e8cb
import numpy as np
from gymnasium.spaces import Discrete, Box
from og_marl.environments.base import BaseEnvironment

class PettingZooBase(BaseEnvironment):
    """Environment wrapper for PettingZoo environments."""

    def __init__(self):
        """Constructor."""
        self._environment = None
        self.possible_agents = None

        self._num_actions = None

        self.action_spaces = {agent: None for agent in self.possible_agents}
        self.observation_spaces = {agent: None for agent in self.possible_agents}

        self.info_spec = {}


    def reset(self):
        """Resets the env."""

        # Reset the environment
        observations = self._environment.reset()

        # Global state
        env_state = self._create_state_representation(observations)

        # Infos
        info = {"state": env_state}

        # Convert observations to OLT format
        observations = self._convert_observations(observations)

        return observations, info


    def step(self, actions):
        """Steps in env."""

        # Step the environment
        observations, rewards, terminals, truncations, _ = self._environment.step(
            actions
        )

        # Global state
        env_state = self._create_state_representation(observations)
        
        # Extra infos
        info = {"state": env_state}

        return observations, rewards, terminals, truncations, info


    def _add_zero_obs_for_missing_agent(self, observations):
        for agent in self._agents:
            if agent not in observations:
                observations[agent] = np.zeros(self.observation_spaces[agent].shape, self.observation_spaces[agent].dtype)
        return observations


    def _convert_observations(
        self, observations
    ):
        """Convert observations"""
        raise NotImplementedError

    def _create_state_representation(self, observations):
        """Create global state representation from agent observations."""
        raise NotImplementedError<|MERGE_RESOLUTION|>--- conflicted
+++ resolved
@@ -11,16 +11,8 @@
 # WITHOUT WARRANTIES OR CONDITIONS OF ANY KIND, either express or implied.
 # See the License for the specific language governing permissions and
 # limitations under the License.
-
-<<<<<<< HEAD
 """Base wraper for Cooperative Pettingzoo environments."""
-=======
-"""Base wrapper for Cooperative Pettingzoo environments."""
-from typing import Dict, List
-import dm_env
->>>>>>> 3b93e8cb
 import numpy as np
-from gymnasium.spaces import Discrete, Box
 from og_marl.environments.base import BaseEnvironment
 
 class PettingZooBase(BaseEnvironment):
